--- conflicted
+++ resolved
@@ -1,75 +1,69 @@
-<img src="docs/_static/logo_wide_rev.svg"><br>
-
------------------------------------------------------
-
-# *WATex*: A machine learning research package in hydro-geophysics
-
-### *Life is much better with potable water*
-
- [![Documentation Status](https://readthedocs.org/projects/watex/badge/?version=latest)](https://watex.readthedocs.io/en/latest/?badge=latest)
- ![GitHub](https://img.shields.io/github/license/WEgeophysics/watex?color=blue&label=Licence&style=flat-square)
-  ![Libraries.io dependency status for GitHub repo](https://img.shields.io/librariesio/github/WEgeophysics/watex?logo=appveyor) [![DOI](https://zenodo.org/badge/DOI/10.5281/zenodo.6657013.svg)](https://doi.org/10.5281/zenodo.6657013)
-  ![GitHub release (latest SemVer)](https://img.shields.io/github/v/release/WEgeophysics/watex?logo=python)
-  ![GitHub issues](https://img.shields.io/github/issues/WEgeophysics/watex) 
-
-
-##  Goals and Missions 
-
-**_WATex_** is a Python  package for reducing losses during the hydro-geophysical exploration projects.
-  The main objective is, first, to bring a piece of solution in a wide program of  **_WATER4ALL_** such 
-   as participating in [Sustanaible Development Goals N6](https://www.un.org/sustainabledevelopment/development-agenda/) and [Africa Agenda 2063 N1](https://au.int/en/agenda2063/flagship-projects#)  achievements.
-   It encompasses the DC-resistivity ( Electrical profiling (ERP) & vertical electrical sounding (VES)), short-periods EM, geology and hydrogeology parameters calculation methods. 
-   It is mainly focused on the field of groundwater exploration. The computing of hydro-geophysical parameters combined with the machine learning methods 
-   allow to right locate the drilling operations by predicting the water content in the well and reduce the cost of permeability coefficient (k) collection during the hydro-geophysical engineering projects. 
-   This will minimize the numerous unsucessfull drillings, k-data collection, thereby saving money for funders, state governements, geophysical and drilling ventures. 
- 
-
-## Documentation 
-
-Visit the [package website](https://watex.readthedocs.io/en/latest/) for more resources. You can also quick browse the software [API reference](https://watex.readthedocs.io/en/latest/api_references.html)
-and flip through the [examples page](https://watex.readthedocs.io/en/latest/glr_examples/index.html) to see some of expected results. Furthermore, the 
-<<<<<<< HEAD
-[step-by-step guide](https://watex.readthedocs.io/en/latest/glr_examples/applications/index.html#applications-step-by-step-guide) is elaborated for read-world engineering problems such as 
-computing DC parameters and predicting the k-parameter. For deep implementation, consult the [user guide](https://watex.readthedocs.io/en/latest/user_guide.html) instead. A concrete example 
-using watex can be found in the published [case history](https://agupubs.onlinelibrary.wiley.com/doi/epdf/10.1029/2021WR031623) paper.
-=======
-[step-by-step guide](https://watex.readthedocs.io/en/latest/glr_examples/applications/index.html#applications-step-by-step-guide) is elaborated for read-world engineering problems such as computing DC parameters and predicting the k-parameter. For deep implementation, consult the [user guide](https://watex.readthedocs.io/en/latest/user_guide.html) instead. A concrete example using watex can be found in the published [case history](https://agupubs.onlinelibrary.wiley.com/doi/epdf/10.1029/2021WR031623) paper.
->>>>>>> 168cbfc5
-To conclude, a [wiki page](https://github.com/WEgeophysics/watex/wiki) can also be visited for more curiosity.
-   
-## Licence 
-
-**_WATex_** is under [3-Clause BSD](https://opensource.org/licenses/BSD-3-Clause) License.
-
-## Installation 
-
-**_WATex_** is not available in any distribution platforms yet (PyPI or conda-forge). However, your can install the package from 
-source: 
-```
-git clone https://github.com/WEgeophysics/watex.git 
-```
-or simply visit the [installation guide](https://watex.readthedocs.io/en/latest/installation.html) page.
-
-## System requirement
-
-* Python 3.9+ 
-
-
-## Citations
-
-If you use the software in any published work, I will much appreciate to cite the paper or the [DOI](https://doi.org/10.5281/zenodo.5529368) below:
-
-> *Kouadio, K. L., Kouame, L. N., Drissa, C., Mi, B., Kouamelan, K. S., Gnoleba, S. P. D., et al. (2022). Groundwater Flow Rate Prediction from Geo‐Electrical Features using Support Vector Machines. Water Resources Research, (May 2022). https://doi.org/10.1029/2021wr031623*
-
-In most situations where **_WATex_** is cited, a citation to [scikit-learn](http://scikit-learn.org/stable/) would also be appropriate.
-
-## Contributions 
-
-1. Department of Geophysics, School of Geosciences & Info-physics, [Central South University](https://en.csu.edu.cn/), China.
-2. Hunan Key Laboratory of Nonferrous Resources and Geological Hazards Exploration Changsha, Hunan, China
-3. Laboratoire de Geologie Ressources Minerales et Energetiques, UFR des Sciences de la Terre et des Ressources Minières, [Université Félix Houphouët-Boigny]( https://www.univ-fhb.edu.ci/index.php/ufr-strm/), Cote d'Ivoire.
-
-Developer: [_L. Kouadio_](etanoyau@gmail.com) <<etanoyau@gmail.com>>
-
-
-
+<img src="docs/_static/logo_wide_rev.svg"><br>
+
+-----------------------------------------------------
+
+# *WATex*: A machine learning research package in hydro-geophysics
+
+### *Life is much better with potable water*
+
+ [![Documentation Status](https://readthedocs.org/projects/watex/badge/?version=latest)](https://watex.readthedocs.io/en/latest/?badge=latest)
+ ![GitHub](https://img.shields.io/github/license/WEgeophysics/watex?color=blue&label=Licence&style=flat-square)
+  ![Libraries.io dependency status for GitHub repo](https://img.shields.io/librariesio/github/WEgeophysics/watex?logo=appveyor) [![DOI](https://zenodo.org/badge/DOI/10.5281/zenodo.6657013.svg)](https://doi.org/10.5281/zenodo.6657013)
+  ![GitHub release (latest SemVer)](https://img.shields.io/github/v/release/WEgeophysics/watex?logo=python)
+  ![GitHub issues](https://img.shields.io/github/issues/WEgeophysics/watex) 
+
+
+##  Goals and Missions 
+
+**_WATex_** is a Python  package for reducing losses during the hydro-geophysical exploration projects.
+  The main objective is, first, to bring a piece of solution in a wide program of  **_WATER4ALL_** such 
+   as participating in [Sustanaible Development Goals N6](https://www.un.org/sustainabledevelopment/development-agenda/) and [Africa Agenda 2063 N1](https://au.int/en/agenda2063/flagship-projects#)  achievements.
+   It encompasses the DC-resistivity ( Electrical profiling (ERP) & vertical electrical sounding (VES)), short-periods EM, geology and hydrogeology parameters calculation methods. 
+   It is mainly focused on the field of groundwater exploration. The computing of hydro-geophysical parameters combined with the machine learning methods 
+   allow to right locate the drilling operations by predicting the water content in the well and reduce the cost of permeability coefficient (k) collection during the hydro-geophysical engineering projects. 
+   This will minimize the numerous unsucessfull drillings, k-data collection, thereby saving money for funders, state governements, geophysical and drilling ventures. 
+ 
+
+## Documentation 
+
+Visit the [package website](https://watex.readthedocs.io/en/latest/) for more resources. You can also quick browse the software [API reference](https://watex.readthedocs.io/en/latest/api_references.html)
+and flip through the [examples page](https://watex.readthedocs.io/en/latest/glr_examples/index.html) to see some of expected results. Furthermore, the 
+[step-by-step guide](https://watex.readthedocs.io/en/latest/glr_examples/applications/index.html#applications-step-by-step-guide) is elaborated for read-world engineering problems such as computing DC parameters and predicting the k-parameter. For deep implementation, consult the [user guide](https://watex.readthedocs.io/en/latest/user_guide.html) instead. A concrete example using watex can be found in the published [case history](https://agupubs.onlinelibrary.wiley.com/doi/epdf/10.1029/2021WR031623) paper.
+To conclude, a [wiki page](https://github.com/WEgeophysics/watex/wiki) can also be visited for more curiosity.
+   
+## Licence 
+
+**_WATex_** is under [3-Clause BSD](https://opensource.org/licenses/BSD-3-Clause) License.
+
+## Installation 
+
+**_WATex_** is not available in any distribution platforms yet (PyPI or conda-forge). However, your can install the package from 
+source: 
+```
+git clone https://github.com/WEgeophysics/watex.git 
+```
+or simply visit the [installation guide](https://watex.readthedocs.io/en/latest/installation.html) page.
+
+## System requirement
+
+* Python 3.9+ 
+
+
+## Citations
+
+If you use the software in any published work, I will much appreciate to cite the paper or the [DOI](https://doi.org/10.5281/zenodo.5529368) below:
+
+> *Kouadio, K. L., Kouame, L. N., Drissa, C., Mi, B., Kouamelan, K. S., Gnoleba, S. P. D., et al. (2022). Groundwater Flow Rate Prediction from Geo‐Electrical Features using Support Vector Machines. Water Resources Research, (May 2022). https://doi.org/10.1029/2021wr031623*
+
+In most situations where **_WATex_** is cited, a citation to [scikit-learn](http://scikit-learn.org/stable/) would also be appropriate.
+
+## Contributions 
+
+1. Department of Geophysics, School of Geosciences & Info-physics, [Central South University](https://en.csu.edu.cn/), China.
+2. Hunan Key Laboratory of Nonferrous Resources and Geological Hazards Exploration Changsha, Hunan, China
+3. Laboratoire de Geologie Ressources Minerales et Energetiques, UFR des Sciences de la Terre et des Ressources Minières, [Université Félix Houphouët-Boigny]( https://www.univ-fhb.edu.ci/index.php/ufr-strm/), Cote d'Ivoire.
+
+Developer: [_L. Kouadio_](etanoyau@gmail.com) <<etanoyau@gmail.com>>
+
+
+