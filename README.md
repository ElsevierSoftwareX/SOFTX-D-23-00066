# WATex : Special toolbox for WATer EXploration  using AI Learning methods

[![Build Status](https://travis-ci.com/WEgeophysics/watex.svg?branch=master)](https://travis-ci.com/WEgeophysics/watex) ![Requires.io (branch)](https://img.shields.io/requires/github/WEgeophysics/watex/master?style=flat-square) ![GitHub](https://img.shields.io/github/license/WEgeophysics/watex?color=blue&label=Licence&style=flat-square) [![DOI](https://zenodo.org/badge/DOI/10.5281/zenodo.4896758.svg)](https://doi.org/10.5281/zenodo.4896758)


## Overview

The mission of toolbox is to bring a piece of solution in a wide program of   **_WATER4ALL_** especially in Africa and participate of [Sustanaible Development Goals N6](https://www.un.org/sustainabledevelopment/development-agenda/) achievement. 

* **Goals** 

    **WATex** has five (04) main objectives:
    1. Contribute to select the best anomaly presumed to give a  suitable flow rate(FR) according
         to the type of hydraulic required for the targeted population.
    2. Intend to supply drinking water for regions faced to water scarcity  by predicting FR before  drilling to 
         to limit the failures drillings and dry boreholes.
    3. Minimize the risk of dry boreholes and failure drillings which lead for  affordable  project budget elaboration during the water campaigns 
         in term of funding-raise from partners and organizations aids.  
    4. Involve water sanitation for population welfare by bringing a piece of solution of their daily problems.
        The latter goal should not be developped for the first realease. 
   
* **Learning methods implemented**

    - Supervised learnings:  
        -  Support vector machines: [SVMs](https://www.csie.ntu.edu.tw/~cjlin/libsvm/)
        -  Neighbors: **KNN** 
        -  Trees: **DTC**
    - Unsupervided learnings: 
        -  Artificial neural networks **ANN** (not implemented yet)
 
* **Note** 

    Actually only [SVMs](https://www.csie.ntu.edu.tw/~cjlin/libsvm/)) works porperly and the developement with pure Python is still ongoing. 
    Other AI algorithms implemented will be add as things progress. To handle some fonctionalities before the full development, please refer to `.checkpoints ` folder.
     
## Documentation 

* Toolbox mission and objectives: https://github.com/WEgeophysics/watex/wiki

## Licence 

WATex is under Massachusetts Institute of Technology License [MIT](https://www.mit.edu/~amini/LICENSE.md).

## Units used 

1. Apparent resistivity `rhoa` in ohm.meter 
2. Standard fracture index `sfi`  , no unit(n.u) 
3. Anomaly ratio `anr` ,  in %
4. Anomaly power *Pa* or `power`  in meter(m) 
5. Anomaly magnitude *Ma* or `magnitude` in ohm.m 
<<<<<<< HEAD
6. Anomaly shape - can be `V, M, K, L, H, C, V` and `_W_` (n.u). 
7. Anomaly type - can be `EC, NC, CB2P and PC` (n.u)
=======
6. Anomaly shape - can be `V, M, K, L, H, C, V` and `W` (n.u). 
7. Anomaly type - can be `EC, NC, CB2P* and *PC` (n.u)
>>>>>>> 37e46bec
8. Layer thickness `thick` in m. 
9. Ohmic surface `OhmS` in ohm.m2 
10. Station( site) or position is given as `pk` in m.

## How to get the geo-electrical features from selected anomaly point ?

**Geo-electrical features** are mainly used FR prediction purposes. 
 Beforehand, we refer  to the  data directory `data\erp` accordingly for this demonstration. 
 The 'ERP' data of survey line  is found on `l10_gbalo.csv`. There are two ways to get **Geolectrical features**. 
 The first option  is to provide the selected anomaly boundaries into the argument ` posMinMax` and 
  the seccond way is to let program  find automatically the *the best anomaly point*. The first option is strongly recommended. 

 Fist of all , try to import the module _ERP_ from ` watex.core.erp.ERP`  and build `erp_obj`
 as follow: 
```
>>> from watex.core.erp import ERP 
>>> erp_obj =ERP (erp_fn = data/erp/l10_gbalo.csv',  # erp_data 
...                auto=False,                          # automatic computation  option 
...                dipole_length =10.,                 # distance between measurements 
...                posMinMax= (90, 130),               # select anomaly boundaries 
...                 turn_on =True                      # display infos
                 )
```
 - To get the _best anomaly_ point from the 'erp_line' if `auto` option is enabled, try: 
```
>>> erp_obj.select_best_point_ 
Out[1]: 170 
-----------------------------------------------------------------------------
--|> The best point is found  at position (pk) = 170.0 m. ----> Station 18              
-----------------------------------------------------------------------------

>>> erp_obj.select_best_value_ 
Out[1]: 80.0
-----------------------------------------------------------------------------
--|> Best conductive value selected is = 80.0 Ω.m                    
-----------------------------------------------------------------------------
```
- To get the next geo-electrical features, considered the _prefix_`abest_+ {feature_name}`. 
For instance :

```
>>> erp_obj.abest_type         # Type of the best selected anomaly on erp line
Out[3]:  CB2P                  # is  contact between two planes "CB2P". 
>>> erp_obj.abest_shape         
Out[4]: V                       # Best selected anomaly shape is "V"
>>> erp_obj.abest_magnitude    
Out[5]: 45                     # Best anomaly magnitude IS 45 Ω.m. 
>>> erp_obj.abest_power         
Out[6]: 40.0                    # Best anomaly power is 40.0 m. 
>>> erp_obj.abest_sfi          
Out[7]: 1.9394488747363936      # best anomaly standard fracturation index.
>>> erp_obj.abest_anr           # best anomaly ration the whole ERP line.
Out[8]: 50.76113145430543 % 
```
- If `auto` is enabled, the program could find additional maximum three best 
conductive points from the whole  ERP line as : 
```
>>> erp_obj.best_points 
-----------------------------------------------------------------------------
--|> 3 best points was found :
 01 : position = 170.0 m ----> rhoa = 80 Ω.m
 02 : position = 80.0 m ----> rhoa = 95 Ω.m
 03 : position = 40.0 m ----> rhoa = 110 Ω.m               
-----------------------------------------------------------------------------
```
for multiples `erp` file reading try, all `geo_elctrical_features` from all 
ERP survey line are auto-computed. For example: 

```
>>> from watex.core.erp import ERP_collection
>>> erpColObj= ERP_collection(listOferpfn= 'data/erp')
>>> erpColObj.erpdf 
Out[9]:
               id      east      north  power  magnitude shape  type       sfi
0  e2059747141000  790187.0  1093022.0   40.0       45.0     V  CB2P  1.939449
1  e2059722582344  790232.0  1093057.0   50.0       17.0     V  CB2P  1.352764
2  e2059733751112  790724.0  1092789.5   30.0      211.0     V  CB2P  4.787024
```

## System requirements 
* Python 3.7+ 

## Contributors
  
1. Key Laboratory of Geoscience Big Data and Deep Resource of Zhejiang Province , School of Earth Sciences, Zhejiang University, China
2. Laboratoire de Géophysique Appliquée, UFR des Sciences de la Terre et des Ressources Minières, Université Félix Houphouët-Boigny, Cote d'Ivoire

* Developer's name:  [_Kouadio K. Laurent_](kkouao@zju.edu.cn), _etanoyau@gmail.com_: [1](http://www.zju.edu.cn/english/), [2](https://www.univ-fhb.edu.ci/index.php/ufr-strm/)
* Contibutors' names:
    *  [_Binbin MI_](mibinbin@zju.edu.cn) : [1](http://www.zju.edu.cn/english/)



	
	
	
	
	
	
	
	
	
	
	
	
	
	
	<|MERGE_RESOLUTION|>--- conflicted
+++ resolved
@@ -10,13 +10,13 @@
 * **Goals** 
 
     **WATex** has five (04) main objectives:
-    1. Contribute to select the best anomaly presumed to give a  suitable flow rate(FR) according
+    - Contribute to select the best anomaly presumed to give a  suitable flow rate(FR) according
          to the type of hydraulic required for the targeted population.
-    2. Intend to supply drinking water for regions faced to water scarcity  by predicting FR before  drilling to 
+    - Intend to supply drinking water for regions faced to water scarcity  by predicting FR before  drilling to 
          to limit the failures drillings and dry boreholes.
-    3. Minimize the risk of dry boreholes and failure drillings which lead for  affordable  project budget elaboration during the water campaigns 
+    - Minimize the risk of dry boreholes and failure drillings which lead for  affordable  project budget elaboration during the water campaigns 
          in term of funding-raise from partners and organizations aids.  
-    4. Involve water sanitation for population welfare by bringing a piece of solution of their daily problems.
+    - Involve water sanitation for population welfare by bringing a piece of solution of their daily problems.
         The latter goal should not be developped for the first realease. 
    
 * **Learning methods implemented**
@@ -48,13 +48,9 @@
 3. Anomaly ratio `anr` ,  in %
 4. Anomaly power *Pa* or `power`  in meter(m) 
 5. Anomaly magnitude *Ma* or `magnitude` in ohm.m 
-<<<<<<< HEAD
 6. Anomaly shape - can be `V, M, K, L, H, C, V` and `_W_` (n.u). 
 7. Anomaly type - can be `EC, NC, CB2P and PC` (n.u)
-=======
-6. Anomaly shape - can be `V, M, K, L, H, C, V` and `W` (n.u). 
-7. Anomaly type - can be `EC, NC, CB2P* and *PC` (n.u)
->>>>>>> 37e46bec
+
 8. Layer thickness `thick` in m. 
 9. Ohmic surface `OhmS` in ohm.m2 
 10. Station( site) or position is given as `pk` in m.
