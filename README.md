--- conflicted
+++ resolved
@@ -1,86 +1,62 @@
-# 💧 _WATex_: A machine learning research package in hydrogeophysic
-
-### *Life is much better with potable water*
-
- [![Documentation Status](https://readthedocs.org/projects/watex/badge/?version=latest)](https://watex.readthedocs.io/en/latest/?badge=latest)
- [![Build Status](https://travis-ci.com/WEgeophysics/watex.svg?branch=master)](https://travis-ci.com/WEgeophysics/watex)
- ![GitHub](https://img.shields.io/github/license/WEgeophysics/watex?color=blue&label=Licence&style=flat-square)
-<<<<<<< HEAD
-  [![DOI](https://zenodo.org/badge/DOI/10.5281/zenodo.6657013.svg)](https://doi.org/10.5281/zenodo.6657013)
-  ![GitHub release (latest by date)](https://img.shields.io/github/v/release/WEgeophysics/watex) 
-  ![GitHub issues](https://img.shields.io/github/issues/WEgeophysics/watex)
-=======
-  ![Libraries.io dependency status for GitHub repo](https://img.shields.io/librariesio/github/WEgeophysics/watex?logo=appveyor) [![DOI](https://zenodo.org/badge/DOI/10.5281/zenodo.6657013.svg)](https://doi.org/10.5281/zenodo.6657013)
-  ![GitHub release (latest SemVer)](https://img.shields.io/github/v/release/WEgeophysics/watex?logo=python)
-  ![GitHub issues](https://img.shields.io/github/issues/WEgeophysics/watex) ![Stack Exchange reputation](https://img.shields.io/stackexchange/stackoverflow/r/1)
->>>>>>> 7164bcf8
-
-
-##  Goals and Missions 
-
-<<<<<<< HEAD
-**_WATex_** is entirely written in Python with supplemental materials implemented in Jupyter notebook.
-  The main objective is, first, to bring a piece of solution in a wide program of  **_WATER4ALL_** 
-   and secondly to participate in [Sustanaible Development Goals N6](https://www.un.org/sustainabledevelopment/development-agenda/) achievement.
-   It encompasses different methods: from geophysical (Electrical to Electromagnetic) to hydrogeology (drilling and parameters calculation) methods 
-   mainly focusing on the field of groundwater explorations. The use of machine learning methods in the hydrogeophysic parameter predictions 
-   such as the DC-elctrical and hydrogeology parameters will allow to right locate the place for the
-   drilling operations and also to predict the water content in the well. This will minimize the risk of unsucessfull drillings and the hugely reduce the cost 
-   of the hydrogeology parameter collections.  
-=======
-**_WATex_** is a Python  library for reducing numerous losses during the hydro-geophysical exploration projects (HGEP).
-  The main objective is, first, to bring a piece of solution in a wide program of  **_WATER4ALL_** such 
-   as participating in [Sustanaible Development Goals N6](https://www.un.org/sustainabledevelopment/development-agenda/) and [Africa Agenda 2063 N1](https://au.int/en/agenda2063/flagship-projects#)  achievements.
-   It encompasses different methods: DC-resistivity ( Electrical profiling (ERP) & vertical electrical sounding (VES)), short-periods EM, geology and hydrogeology parameters calculation methods. 
-   It is mainly focused on the field of groundwater exploration. The use of machine learning methods using the hydro-geophysics parameter for predictions 
-   such as the DC and hydrogeology parameters will first allow to right locate the place for the
-   drilling operations and also to predict the water content in the well such the collection of the permeability coefficient (k) which are very costly in HGEP. Henceforth, `watex` should be an alternative package for minimizing  the numerous unsucessfull drillings, k-data collection, etc. This is beneficial for funders, state governements, geophysical and drilling ventures. 
->>>>>>> 7164bcf8
- 
-
-## Documentation 
-
-<<<<<<< HEAD
-* [API](https://watex.readthedocs.io/en/latest/)
-* [Installation](https://github.com/WEgeophysics/watex/wiki)
-* [Case history using _WATex_](https://agupubs.onlinelibrary.wiley.com/doi/epdf/10.1029/2021WR031623)
-* [User Guide ] ()
-=======
-* [Home](https://watex.readthedocs.io/en/latest/)
-* [API reference](https://watex.readthedocs.io/en/latest/api_references.html)
-* [Installation](https://watex.readthedocs.io/en/latest/installation.html)
-* [Code snippets](https://watex.readthedocs.io/en/latest/demo/tutorials.html)
-  * *Example of DC & EM parameters computation useful for [FR prediction](https://github.com/WEgeophysics/watex/blob/master/docs/source/demo/edemo.ipynb)*
-  * *Example of Naive Aquifer predicting useful for [k-prediction](https://github.com/WEgeophysics/watex/blob/master/docs/source/demo/hdemo.ipynb)*
-  * *Example of exploratory and feature analyses [visualization](https://github.com/WEgeophysics/watex/blob/master/docs/source/demo/qdemo.ipynb)*
-* [Case history](https://agupubs.onlinelibrary.wiley.com/doi/epdf/10.1029/2021WR031623)
-* [Wiki page](https://github.com/WEgeophysics/watex/wiki) 
->>>>>>> 7164bcf8
-
-         
-## Licence 
-
-**_WATex_** is under [3-Clause BSD](https://opensource.org/licenses/BSD-3-Clause) License.
-
-
-## Citations
-
-
-If you use the software in any published work, I will much appreciate to cite the paper or the [DOI](https://doi.org/10.5281/zenodo.5529368) below:
-
-> *Kouadio, K. L., Kouame, L. N., Drissa, C., Mi, B., Kouamelan, K. S., Gnoleba, S. P. D., et al. (2022). Groundwater Flow Rate Prediction from Geo‐Electrical Features using Support Vector Machines. Water Resources Research, (May 2022). https://doi.org/10.1029/2021wr031623*
-
-> *Kouadio, K.L., Kouame, L.N., Mi, B., 2021. WATex: A machine learning research library in hydrogeophysic. https://doi.org/10.5281/zenodo.5529368*
-
-
-## System requirements
-* Python 3.9+ 
-
-## Contributors
-  
-1. Department of Geophysics, School of Geosciences & Info-physics, [Central South University](https://en.csu.edu.cn/), China.
-2. Laboratoire de Geologie Ressources Minerales et Energetiques, UFR des Sciences de la Terre et des Ressources Minières, [Université Félix Houphouët-Boigny]( https://www.univ-fhb.edu.ci/index.php/ufr-strm/), Cote d'Ivoire.
-
-* Developer: [1](https://en.csu.edu.cn/), [2](https://www.univ-fhb.edu.ci/index.php/ufr-strm/) - [_LKouadio_](etanoyau@gmail.com) <<etanoyau@gmail.com>>
-
-
+# 💧 _WATex_: A machine learning research package in hydrogeophysic
+
+### *Life is much better with potable water*
+
+ [![Documentation Status](https://readthedocs.org/projects/watex/badge/?version=latest)](https://watex.readthedocs.io/en/latest/?badge=latest)
+ [![Build Status](https://travis-ci.com/WEgeophysics/watex.svg?branch=master)](https://travis-ci.com/WEgeophysics/watex)
+ ![GitHub](https://img.shields.io/github/license/WEgeophysics/watex?color=blue&label=Licence&style=flat-square)
+  ![Libraries.io dependency status for GitHub repo](https://img.shields.io/librariesio/github/WEgeophysics/watex?logo=appveyor) [![DOI](https://zenodo.org/badge/DOI/10.5281/zenodo.6657013.svg)](https://doi.org/10.5281/zenodo.6657013)
+  ![GitHub release (latest SemVer)](https://img.shields.io/github/v/release/WEgeophysics/watex?logo=python)
+  ![GitHub issues](https://img.shields.io/github/issues/WEgeophysics/watex) ![Stack Exchange reputation](https://img.shields.io/stackexchange/stackoverflow/r/1)
+
+
+##  Goals and Missions 
+
+**_WATex_** is a Python  library for reducing numerous losses during the hydro-geophysical exploration projects (HGEP).
+  The main objective is, first, to bring a piece of solution in a wide program of  **_WATER4ALL_** such 
+   as participating in [Sustanaible Development Goals N6](https://www.un.org/sustainabledevelopment/development-agenda/) and [Africa Agenda 2063 N1](https://au.int/en/agenda2063/flagship-projects#)  achievements.
+   It encompasses different methods: DC-resistivity ( Electrical profiling (ERP) & vertical electrical sounding (VES)), short-periods EM, geology and hydrogeology parameters calculation methods. 
+   It is mainly focused on the field of groundwater exploration. The use of machine learning methods using the hydro-geophysics parameter for predictions 
+   such as the DC and hydrogeology parameters will first allow to right locate the place for the
+   drilling operations and also to predict the water content in the well such the collection of the permeability coefficient (k) which are very costly in HGEP. Henceforth, `watex` should be an alternative package for minimizing  the numerous unsucessfull drillings, k-data collection, etc. This is beneficial for funders, state governements, geophysical and drilling ventures. 
+ 
+
+## Documentation 
+
+* [Home](https://watex.readthedocs.io/en/latest/)
+* [API reference](https://watex.readthedocs.io/en/latest/api_references.html)
+* [Installation](https://watex.readthedocs.io/en/latest/installation.html)
+* [Code snippets](https://watex.readthedocs.io/en/latest/demo/tutorials.html)
+  * *Example of DC & EM parameters computation useful for [FR prediction](https://github.com/WEgeophysics/watex/blob/master/docs/source/demo/edemo.ipynb)*
+  * *Example of Naive Aquifer predicting useful for [k-prediction](https://github.com/WEgeophysics/watex/blob/master/docs/source/demo/hdemo.ipynb)*
+  * *Example of exploratory and feature analyses [visualization](https://github.com/WEgeophysics/watex/blob/master/docs/source/demo/qdemo.ipynb)*
+* [Case history](https://agupubs.onlinelibrary.wiley.com/doi/epdf/10.1029/2021WR031623)
+* [Wiki page](https://github.com/WEgeophysics/watex/wiki) 
+
+         
+## Licence 
+
+**_WATex_** is under [3-Clause BSD](https://opensource.org/licenses/BSD-3-Clause) License.
+
+
+## Citations
+
+
+If you use the software in any published work, I will much appreciate to cite the paper or the [DOI](https://doi.org/10.5281/zenodo.5529368) below:
+
+> *Kouadio, K. L., Kouame, L. N., Drissa, C., Mi, B., Kouamelan, K. S., Gnoleba, S. P. D., et al. (2022). Groundwater Flow Rate Prediction from Geo‐Electrical Features using Support Vector Machines. Water Resources Research, (May 2022). https://doi.org/10.1029/2021wr031623*
+
+> *Kouadio, K.L., Kouame, L.N., Mi, B., 2021. WATex: A machine learning research library in hydrogeophysic. https://doi.org/10.5281/zenodo.5529368*
+
+
+## System requirements
+* Python 3.9+ 
+
+## Contributors
+  
+1. Department of Geophysics, School of Geosciences & Info-physics, [Central South University](https://en.csu.edu.cn/), China.
+2. Laboratoire de Geologie Ressources Minerales et Energetiques, UFR des Sciences de la Terre et des Ressources Minières, [Université Félix Houphouët-Boigny]( https://www.univ-fhb.edu.ci/index.php/ufr-strm/), Cote d'Ivoire.
+
+* Developer: [1](https://en.csu.edu.cn/), [2](https://www.univ-fhb.edu.ci/index.php/ufr-strm/) - [_LKouadio_](etanoyau@gmail.com) <<etanoyau@gmail.com>>
+
+