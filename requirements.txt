<<<<<<< HEAD
#sphinx>=2.4.0
sphinx >=3.5
sphinx_rtd_theme
cython
matplotlib>=3.3.0
numpy
scipy
qtpy
netcdf4
numpydoc >=1.0.0
Numexpr >= 2.6.2
blosc >= 1.4.1
pytest
flake8
pyyaml
pyproj>=1.9.6
pandas
python-coveralls
sklearn
joblib
seaborn
tqdm
pycsamt 
autoapi 
xgboost
click 
missingno
pandas_profiling 
pyjanitor 
openpyxl
#threadpoolctl >= 2.0.0
#pytables
h5py >=3.2.0
=======
#sphinx>=2.4.0
sphinx >=3.5
sphinx_rtd_theme
cython
matplotlib>=3.3.0
numpy
scipy
qtpy
netcdf4
numpydoc >=1.0.0
Numexpr >= 2.6.2
blosc >= 1.4.1
pytest
flake8
pyyaml
pyproj>=1.9.6
pandas
python-coveralls
sklearn
joblib
seaborn
tqdm
pycsamt 
autoapi 
xgboost
click 
missingno
pandas_profiling 
pyjanitor 
openpyxl
#threadpoolctl >= 2.0.0
#pytables
h5py >=3.2.0 
>>>>>>> 38a4d97d
<|MERGE_RESOLUTION|>--- conflicted
+++ resolved
@@ -1,69 +1,34 @@
-<<<<<<< HEAD
-#sphinx>=2.4.0
-sphinx >=3.5
-sphinx_rtd_theme
-cython
-matplotlib>=3.3.0
-numpy
-scipy
-qtpy
-netcdf4
-numpydoc >=1.0.0
-Numexpr >= 2.6.2
-blosc >= 1.4.1
-pytest
-flake8
-pyyaml
-pyproj>=1.9.6
-pandas
-python-coveralls
-sklearn
-joblib
-seaborn
-tqdm
-pycsamt 
-autoapi 
-xgboost
-click 
-missingno
-pandas_profiling 
-pyjanitor 
-openpyxl
-#threadpoolctl >= 2.0.0
-#pytables
-h5py >=3.2.0
-=======
-#sphinx>=2.4.0
-sphinx >=3.5
-sphinx_rtd_theme
-cython
-matplotlib>=3.3.0
-numpy
-scipy
-qtpy
-netcdf4
-numpydoc >=1.0.0
-Numexpr >= 2.6.2
-blosc >= 1.4.1
-pytest
-flake8
-pyyaml
-pyproj>=1.9.6
-pandas
-python-coveralls
-sklearn
-joblib
-seaborn
-tqdm
-pycsamt 
-autoapi 
-xgboost
-click 
-missingno
-pandas_profiling 
-pyjanitor 
-openpyxl
-#threadpoolctl >= 2.0.0
-#pytables
-h5py >=3.2.0 
->>>>>>> 38a4d97d
+#sphinx>=2.4.0
+sphinx >=3.5
+sphinx_rtd_theme
+cython
+matplotlib>=3.3.0
+numpy
+scipy
+qtpy
+netcdf4
+numpydoc >=1.0.0
+Numexpr >= 2.6.2
+blosc >= 1.4.1
+pytest
+flake8
+pyyaml
+pyproj>=1.9.6
+pandas
+python-coveralls
+sklearn
+joblib
+seaborn
+tqdm
+pycsamt 
+autoapi 
+xgboost
+click 
+missingno
+pandas_profiling 
+pyjanitor 
+openpyxl
+#threadpoolctl >= 2.0.0
+#pytables
+h5py >=3.2.0
+